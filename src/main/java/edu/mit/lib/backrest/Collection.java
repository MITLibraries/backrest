/**
 * Copyright (C) 2016 MIT Libraries
 * Licensed under: http://www.apache.org/licenses/LICENSE-2.0
 */
package edu.mit.lib.backrest;

import java.sql.ResultSet;
import java.sql.SQLException;
import java.util.Arrays;
import java.util.ArrayList;
import java.util.List;
import java.util.Map;

import javax.xml.bind.annotation.XmlElement;
import javax.xml.bind.annotation.XmlRootElement;

import org.skife.jdbi.v2.Handle;
import org.skife.jdbi.v2.Query;
import org.skife.jdbi.v2.StatementContext;
import org.skife.jdbi.v2.tweak.ResultSetMapper;
import org.skife.jdbi.v2.util.IntegerColumnMapper;

import spark.QueryParamsMap;

/**
 * Collection is a RESTful representation of a DSpace collection
 *
 * @author richardrodgers
 */
@XmlRootElement(name="collection")
public class Collection extends DSpaceObject {

    public static final int TYPE = 3;
    public static final String SELECT = "select * from collection ";

    public String shortDescription;
    public String introductoryText;
    public String copyrightText;
    public String sidebarText;
    public int numberItems;
    public Community parentCommunity;
    public List<Community> parentCommunityList;
    public List<Item> items;
    public String license;
    public Bitstream logo;

    // JAXB needs
    Collection() {}

    Collection(int collId, String name, String handle, String shortDescription,
               String introductoryText, String copyrightText, String sidebarText,
               int itemCount, Community parentCommunity, List<Community> parentCommunityList,
               List<Item> items, String license, Bitstream logo, List<String> canExpand) {
        super(collId, name, handle, "collection", "/collections/" + collId, canExpand);
        this.shortDescription = shortDescription;
        this.introductoryText = introductoryText;
        this.copyrightText = copyrightText;
        this.sidebarText = sidebarText;
        this.numberItems = itemCount;
        this.parentCommunity = parentCommunity;
        this.parentCommunityList = parentCommunityList;
        this.items = items;
        this.license = license;
        this.logo = logo;
    }

    static List<Collection> findAll(Handle hdl, QueryParamsMap params) {
        String queryString = SELECT + "order by name limit ? offset ?";
        int limit = Backrest.limitFromParam(params);
        int offset = Backrest.offsetFromParam(params);
        return hdl.createQuery(queryString)
                  .bind(0, limit).bind(1, offset)
                  .map(new CollectionMapper(hdl, null)).list();
    }

    static List<Collection> findByComm(Handle hdl, int commId, QueryParamsMap params) {
        String queryString = "select collection.* from collection, community2collection " +
            "where community2collection.collection_id=collection.collection_id " +
            "and community2collection.community_id= ? order by collection.name";
        return hdl.createQuery(queryString)
                  .bind(0, commId)
                  .map(new CollectionMapper(hdl, params)).list();
    }

    static List<Collection> findByChild(Handle hdl, int itemId) {
        String queryString = "select collection.* from collection, collection2item " +
            "where collection2item.collection_id=collection.collection_id " +
            "and collection2item.item_id= ?";
        return hdl.createQuery(queryString)
                  .bind(0, itemId)
                  .map(new CollectionMapper(hdl, null)).list();
    }

    static Collection findById(Handle hdl, int collId, QueryParamsMap params) {
        return hdl.createQuery(SELECT + "where collection_id = ?")
                  .bind(0, collId)
                  .map(new CollectionMapper(hdl, params)).first();
    }

    static Collection withLogo(Handle hdl, int bsId) {
        return hdl.createQuery("select * from collection where logo_bitstream_id = ?")
                  .bind(0, bsId)
                  .map(new CollectionMapper(hdl, null)).first();
    }

    static int itemCount(Handle hdl, int collId) {
        if (Backrest.version < 15 || Backrest.version == 40) return 0; // counts added in 1.5
        Integer cnt = hdl.createQuery("select count from collection_item_count where collection_id = ?")
                  .bind(0, collId)
                  .map(IntegerColumnMapper.WRAPPER).first();
        return (cnt != null) ? cnt.intValue() : 0;
    }

    static class CollectionMapper implements ResultSetMapper<Collection> {

        private final List<String> canExpand = new ArrayList<String>(Arrays.asList("parentCommunityList", "parentCommunity", "items", "license", "logo", "all"));
        private final List<String> toExpand;
        private final QueryParamsMap params;
        private final Handle hdl;

        public CollectionMapper(Handle hdl, QueryParamsMap params) {
            this.hdl = hdl;
            this.params = params;
            this.toExpand = Backrest.toExpandList(params, canExpand);
        }

        @Override
        public Collection map(int index, ResultSet rs, StatementContext ctx) throws SQLException {
            int collId = rs.getInt("collection_id");
            Community parent = null;
            List<Community> parents = null;
            List<Item> items = null;
            String license = null;
            Bitstream logo = null;
            for (String expand : toExpand) {
                switch (expand) {
                    case "parentCommunityList": parents = Community.findAllByColl(hdl, collId); break;
                    case "parentCommunity": parent = Community.findByColl(hdl, collId).get(0); break;
<<<<<<< HEAD
                    case "items": items = Item.findByColl(hdl, collId, null); break;
=======
                    case "items": items = Item.findByColl(hdl, collId, params); break;
>>>>>>> fe0e240a
                    case "license": license = rs.getString("license"); break;
                    case "logo": logo = Bitstream.findById(hdl, rs.getInt("logo_bitstream_id"), null); break;
                    default: break;
                }
            }
            return new Collection(collId, rs.getString("name"), DSpaceObject.handleFor(hdl, TYPE, collId),
                                  rs.getString("short_description"), rs.getString("introductory_text"),
                                  rs.getString("copyright_text"), rs.getString("side_bar_text"),
                                  itemCount(hdl, collId), parent, parents, items, license, logo, canExpand);
        }
    }

    @XmlRootElement(name="collections")
    static class XList {
        @XmlElement(name="collection")
        List<Collection> clist;

        public XList() {};

        public XList(List<Collection> clist) {
            this.clist = clist;
        }
    }
}<|MERGE_RESOLUTION|>--- conflicted
+++ resolved
@@ -136,11 +136,7 @@
                 switch (expand) {
                     case "parentCommunityList": parents = Community.findAllByColl(hdl, collId); break;
                     case "parentCommunity": parent = Community.findByColl(hdl, collId).get(0); break;
-<<<<<<< HEAD
                     case "items": items = Item.findByColl(hdl, collId, null); break;
-=======
-                    case "items": items = Item.findByColl(hdl, collId, params); break;
->>>>>>> fe0e240a
                     case "license": license = rs.getString("license"); break;
                     case "logo": logo = Bitstream.findById(hdl, rs.getInt("logo_bitstream_id"), null); break;
                     default: break;
